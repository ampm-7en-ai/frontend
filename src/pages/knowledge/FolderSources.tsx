import React, { useState } from 'react';
import { useParams, Link, useNavigate } from 'react-router-dom';
import { ModernInput } from '@/components/ui/modern-input';
import ModernButton from '@/components/dashboard/ModernButton';
import { Search, FileText, Globe, Plus, ArrowLeft, MoreHorizontal, Download, Trash2, Database, File, FileSpreadsheet, Layers, Eye, Link2 } from 'lucide-react';
import { Badge } from "@/components/ui/badge";
import { useToast } from '@/hooks/use-toast';
import { BASE_URL, getAuthHeaders, getAccessToken } from '@/utils/api-config';
import { useQuery } from '@tanstack/react-query';
import AddSourcesModal from '@/components/agents/knowledge/AddSourcesModal';
import { ModernDropdown } from '@/components/ui/modern-dropdown';
import KnowledgeStatsCard from '@/components/dashboard/KnowledgeStatsCard';
import { ModernModal } from '@/components/ui/modern-modal';
import PlainTextViewerModal from '@/components/agents/knowledge/PlainTextViewerModal';
import UrlsViewerModal from '@/components/agents/knowledge/UrlsViewerModal';
import { Icon } from '@/components/icons';

const FolderSources = () => {
  const { agentId } = useParams();
  const navigate = useNavigate();
  const { toast } = useToast();
  const [searchQuery, setSearchQuery] = useState('');
  const [typeFilter, setTypeFilter] = useState('all');
  const [isAddModalOpen, setIsAddModalOpen] = useState(false);
  const [deleteConfirmOpen, setDeleteConfirmOpen] = useState(false);
  const [sourceToDelete, setSourceToDelete] = useState<any>(null);
  const [plainTextViewerOpen, setPlainTextViewerOpen] = useState(false);
  const [selectedPlainTextSource, setSelectedPlainTextSource] = useState<any>(null);
  const [urlsViewerOpen, setUrlsViewerOpen] = useState(false);
  const [selectedUrlsSource, setSelectedUrlsSource] = useState<any>(null);

  // Fetch sources for the agent's folder
  const { 
    data: folderData, 
    isLoading,
    error,
    refetch
  } = useQuery({
    queryKey: ['folderSources', agentId],
    queryFn: async () => {
      const token = getAccessToken();
      if (!token) throw new Error('No authentication token');

      const response = await fetch(`${BASE_URL}agents/${agentId}/knowledge-folder/`, {
        headers: getAuthHeaders(token)
      });

      if (!response.ok) {
        throw new Error('Failed to fetch knowledge sources');
      }

      const data = await response.json();
      console.log('Folder API response:', data);
      
      return data;
    },
    enabled: !!agentId,
    staleTime: 1 * 60 * 1000,
    gcTime: 60 * 1000,
    refetchOnWindowFocus: false,
  });

  // Handle different possible data structures and filter out deleted sources
  const sources = (folderData?.data?.knowledge_sources?.knowledge_sources || 
                  folderData?.data?.knowledge_sources || 
                  folderData?.knowledge_sources || 
                  []).filter(source => source.status !== 'Deleted');
  
  const folderName = folderData?.data?.folder_name || `Agent ${agentId} Knowledge Sources`;

  const filteredSources = sources.filter ? sources.filter(source => {
    const matchesSearch = source.title?.toLowerCase().includes(searchQuery.toLowerCase()) ||
      source.url?.toLowerCase().includes(searchQuery.toLowerCase());
    
    const matchesType = typeFilter === 'all' || 
      (typeFilter === 'docs' && source.type === 'docs') ||
      (typeFilter === 'website' && source.type === 'website') ||
      (typeFilter === 'csv' && source.type === 'csv') ||
      (typeFilter === 'plain_text' && source.type === 'plain_text') ||
      (typeFilter === 'third_party' && source.type === 'custom');
    
    return matchesSearch && matchesType;
  }) : [];

  const typeFilterOptions = [
    { value: 'all', label: 'All Sources' },
    { value: 'docs', label: 'Documents' },
    { value: 'website', label: 'Websites' },
    { value: 'csv', label: 'Spreadsheets' },
    { value: 'plain_text', label: 'Plain Text' },
    { value: 'third_party', label: 'Third Party' },
  ];

  const formatDate = (dateString) => {
    if (!dateString) return 'No Date';
    const date = new Date(dateString);
    return date.toLocaleDateString('en-GB');
  };

  const renderSourceIcon = (source) => {
    
    if(source.type === 'custom') {
      const { mimeType, size} = source.metadata;
      switch (mimeType) {
        case 'application/vnd.google-apps.document':
          return <Icon name="TextFile" type='plain' color='hsl(var(--primary))' className="h-5 w-5" />;
        case 'application/vnd.google-apps.spreadsheet':
          return <Icon name="SheetFile" type='plain' color='hsl(var(--primary))' className="h-5 w-5" />;
        default:
          return <File className="h-4 w-4 text-white" />;
          }
    }else {
        switch (source.type) {
          case 'docs':
            return <Icon name="TextFile" type='plain' color='hsl(var(--primary))' className="h-5 w-5" />;
          case 'website':
            return <Icon name="WebPage" type='plain' color='hsl(var(--primary))' className="h-5 w-5" />;
          case 'csv':
            return <Icon name="SheetFile" type='plain' color='hsl(var(--primary))' className="h-5 w-5" />;
          case 'plain_text':
            return <Icon name="Typing" type='plain' color='hsl(var(--primary))' className="h-5 w-5" />;
          case 'third_party':
            return <Layers className="h-4 w-4 text-white" />;
          default:
            return <File className="h-4 w-4 text-white" />;
        }
    }
  };

  const getIconBackground = (source) => {
    return 'bg-transparent';
    switch (source.type) {
      case 'docs':
        return 'bg-gradient-to-br from-blue-500 to-blue-600';
      case 'website':
        return 'bg-gradient-to-br from-green-500 to-green-600';
      case 'csv':
        return 'bg-gradient-to-br from-purple-500 to-purple-600';
      case 'plain_text':
        return 'bg-gradient-to-br from-orange-500 to-orange-600';
      case 'third_party':
        return 'bg-gradient-to-br from-indigo-500 to-indigo-600';
      default:
        return 'bg-gradient-to-br from-gray-500 to-gray-600';
    }
  };

  const getStatusBadge = (status) => {
    const statusConfig = {
      'active': { label: 'Active', className: 'bg-green-50 text-green-800 border-green-200 hover:bg-green-100 dark:bg-green-900/20 dark:text-green-400 dark:border-green-800' },
      'success': { label: 'Trained', className: 'bg-blue-50 text-blue-800 border-blue-200 hover:bg-blue-100 dark:bg-blue-900/60 dark:text-blue-400 dark:border-blue-700' },
      'failed': { label: 'Failed', className: 'bg-red-50 text-red-800 border-red-200 hover:bg-red-100 dark:bg-red-900/20 dark:text-red-400 dark:border-red-800' },
      'deleted': { label: 'Deleted', className: 'bg-red-50 text-red-800 border-red-200 hover:bg-red-100 dark:bg-red-900/20 dark:text-red-400 dark:border-red-800' },
      'pending' : { label: 'Pending', className: 'bg-gray-50 text-gray-800 border-gray-200 hover:bg-gray-100 dark:bg-gray-900/20 dark:text-gray-400 dark:border-gray-800' },
    };

    const config = statusConfig[status?.toLowerCase()] || { label: 'Unknown', className: 'bg-gray-50 text-gray-800 border-gray-200 hover:bg-gray-100 dark:bg-gray-900/20 dark:text-gray-400 dark:border-gray-800' };
    return <Badge className={`${config.className} text-xs font-medium`}>{config.label}</Badge>;
  };

  const getFileInfo = (source) => {

    if (source.metadata) {
      if(source.type === 'custom') {
        const { mimeType, size} = source.metadata;
        const parts = [];
      
        if (mimeType) parts.push(`${mimeType}`);
        if (size) parts.push(`${(size/1024).toFixed(2)} KB`);
         return parts.join(' • ');
      }else {
        const { format, file_size, no_of_pages, no_of_chars } = source.metadata;
        const parts = [];
      
        if (no_of_pages) parts.push(`${no_of_pages} pages`);
        if(format === "url" && no_of_pages) return '';
        if (no_of_chars) parts.push(`${no_of_chars.toLocaleString()} characters`);
        if (file_size) parts.push(`${(file_size.slice(0,-1)/1024).toFixed(2)} KB`);
        if (format && !no_of_pages && !no_of_chars && !file_size) parts.push(format.toUpperCase());
         return parts.join(' • ');
        
      }
      
      
     
    }
    return '';
  };

  const handleDownload = (source) => {
    if (source.file) {
      window.open(source.file, '_blank');
    } else {
      toast({
        title: "Download not available",
        description: "This source doesn't have a downloadable file.",
        variant: "destructive"
      });
    }
  };

  const handleDeleteClick = (source) => {
    setSourceToDelete(source);
    setDeleteConfirmOpen(true);
  };

  const handleDeleteConfirm = async () => {
    if (!sourceToDelete) return;

    try {
      const token = getAccessToken();
      if (!token) throw new Error('No authentication token');

      const response = await fetch(`${BASE_URL}knowledgesource/${sourceToDelete.id}/`, {
        method: 'DELETE',
        headers: getAuthHeaders(token)
      });

      if (!response.ok) {
        throw new Error('Failed to delete knowledge source');
      }

      toast({
        title: "Knowledge source deleted",
        description: `"${sourceToDelete.title}" has been successfully deleted.`,
      });

      refetch();
    } catch (error) {
      console.error('Error deleting knowledge source:', error);
      toast({
        title: "Delete failed",
        description: "There was an error deleting the knowledge source.",
        variant: "destructive"
      });
    } finally {
      setDeleteConfirmOpen(false);
      setSourceToDelete(null);
    }
  };

  const handleBack = () => {
    navigate('/knowledge');
  };

  const handleViewPlainText = (source) => {
    setSelectedPlainTextSource(source);
    setPlainTextViewerOpen(true);
  };

  const renderUrls = (urls: string[], source: any) => {
    if (!urls || urls.length === 0) return null;
    
    return (
      <>
        <span 
        onClick={() => {
            setSelectedUrlsSource(source);
            setUrlsViewerOpen(true);
          }}
        className="text-xs text-blue-600 dark:text-blue-400">
          {urls.length} URL{urls.length !== 1 ? 's' : ''}
        </span>
        
      </>
    );
  };

  if (error) {
    return (
      <div className="container max-w-7xl mx-auto p-6">
        <div className="text-center py-12">
          <h3 className="text-lg font-medium text-foreground mb-2">Error loading knowledge sources</h3>
          <p className="text-muted-foreground mb-4">
            There was a problem loading the knowledge sources for this folder.
          </p>
          <ModernButton onClick={() => refetch()}>Try Again</ModernButton>
        </div>
      </div>
    );
  }

  return (
    <div className="container max-w-7xl mx-auto p-6">
      {/* Back Button */}
      <div className="mb-6">
        <ModernButton
          variant="outline"
          icon={ArrowLeft}
          onClick={handleBack}
          className="text-muted-foreground hover:text-foreground"
          size='sm'
        >
          Back
        </ModernButton>
      </div>

      <div className="space-y-6">
        {/* Header */}
        <div className="flex flex-col sm:flex-row sm:items-center sm:justify-between gap-4">
          <div className="flex items-center gap-4">          
            <div>
              <h1 className="text-2xl font-bold text-foreground">{folderName}</h1>
              <p className="text-muted-foreground">Knowledge sources</p>
            </div>
          </div>
          <ModernButton 
            variant="primary"
            icon={Plus}
            size='sm'
            onClick={() => setIsAddModalOpen(true)}
          >
            Add
          </ModernButton>
        </div>

        {/* Knowledge Stats Card */}
        <div className="mb-6">
          <KnowledgeStatsCard sources={sources} />
        </div>

        {/* Search and Filter */}
        <div className="flex flex-col sm:flex-row gap-4">
          <div className="relative flex-1 max-w-md">
            <Search className="absolute left-3 top-1/2 transform -translate-y-1/2 text-muted-foreground h-4 w-4 z-10" />
            <input
              type="text"
              placeholder="Search sources..."
              value={searchQuery}
              onChange={(e) => setSearchQuery(e.target.value)}
              className="bg-white/80 dark:bg-neutral-800/80 border-slate-200 dark:border-neutral-700 rounded-xl h-10 flex w-full px-4 py-3 text-sm transition-all duration-200 border ring-offset-background file:border-0 file:bg-transparent file:text-sm file:font-medium placeholder:text-muted-foreground focus-visible:outline-none focus-visible:ring-2 focus-visible:ring-ring focus-visible:ring-offset-2 disabled:cursor-not-allowed disabled:opacity-50 dark:focus-visible:ring-blue-400/50 focus-visible:border-transparent hover:border-slate-300/80 dark:hover:border-slate-500/80 pl-10"
            />
          </div>
          <div className="w-full sm:w-48">
            <ModernDropdown
              value={typeFilter}
              onValueChange={setTypeFilter}
              options={typeFilterOptions}
              placeholder="All Sources"
              className="w-full h-10"
              searchable={false}
              showSearch={false}
            />
          </div>
        </div>

        {/* Sources List */}
        <div className="space-y-3">
          {isLoading ? (
            <div className="space-y-3">
              {Array.from({ length: 4 }).map((_, i) => (
                <div key={i} className="bg-white/50 dark:bg-neutral-700/50 rounded-xl p-4 border border-neutral-200/50 dark:border-0 animate-pulse">
                  <div className="flex items-center gap-4">
                    <div className="w-10 h-10 bg-neutral-100 dark:bg-neutral-700 rounded-xl"></div>
                    <div className="flex-1 min-w-0">
                      <div className="h-4 bg-neutral-100 dark:bg-neutral-700 rounded w-1/3 mb-1"></div>
                      <div className="h-3 bg-neutral-100 dark:bg-neutral-700 rounded w-1/2"></div>
                    </div>
                    <div className="w-5 h-5 bg-neutral-100 dark:bg-neutral-700 rounded"></div>
                  </div>
                </div>
              ))}
            </div>
          ) : filteredSources.length === 0 ? (
            <div className="text-center py-16">
              <div className="w-16 h-16 mx-auto mb-4 rounded-full bg-muted/30 flex items-center justify-center">
                <FileText className="h-8 w-8 text-muted-foreground" />
              </div>
              <h3 className="text-lg font-medium text-foreground mb-2">
                {sources.length === 0 ? 'No knowledge sources found' : 'No sources match your filter'}
              </h3>
              <p className="text-muted-foreground mb-6 max-w-md mx-auto">
                {sources.length === 0 
                  ? 'This folder doesn\'t have any knowledge sources yet.'
                  : 'Try adjusting your search query or filter settings.'
                }
              </p>
              {sources.length === 0 && (
                <ModernButton
                  variant="primary"
                  icon={Plus}
                  onClick={() => setIsAddModalOpen(true)}
                >
                  Add Knowledge Sources
                </ModernButton>
              )}
            </div>
          ) : (
            filteredSources.map((source, index) => (
              <div 
                key={source.id}
                className="bg-white/50 dark:bg-neutral-800/70 rounded-xl p-4 hover:bg-white transition-colors duration-200 animate-fade-in"
                style={{ animationDelay: `${index * 50}ms` }}
              >
                <div className="flex items-center gap-4">
                  <div className="flex-shrink-0">
                    <div className={`w-6 h-6 rounded-xl flex items-center justify-center ${getIconBackground(source.type === 'custom' ? {...source,type:'docs'} : source )}`}>
                      {renderSourceIcon( source )}
                    </div>
                  </div>
                  <div className="flex-1 min-w-0">
                    <div className="flex items-center gap-2 mb-1">
                      <h3 className="font-medium text-sm text-neutral-900 dark:text-neutral-100">
                        {source.title}
                      </h3>
                    </div>
<<<<<<< HEAD
                    <p className="text-xs text-neutral-600 dark:text-neutral-400 leading-relaxed">
=======
                    <p className="text-xs text-muted-foreground dark:text-muted-foreground leading-relaxed">
>>>>>>> fc8d2fdc
                      {getFileInfo(source) || (source.urls ? renderUrls(source.urls, source) : 'Plain text')} • {formatDate(source?.metadata?.upload_date)}
                    </p>
                  </div>
                  <div className="flex-shrink-0 flex items-center gap-1">
                    {source.type === 'custom' && source.metadata && (
                      <ModernButton
                        variant="ghost"
                        size="sm"
                        icon={Eye}
                        iconOnly={true}
                        className="h-10 w-10 hover:bg-blue-100 dark:hover:bg-blue-900/20 rounded-lg hover:text-blue-600"
                        onClick={(e) => window.open(source.metadata.webViewLink, '_blank', 'noopener,noreferrer')
                        }
                      />
                    )}
                    {source.type === 'plain_text' && source.plain_text && (
                      <ModernButton
                        variant="ghost"
                        size="sm"
                        icon={Eye}
                        iconOnly={true}
                        className="h-10 w-10 hover:bg-blue-100 dark:hover:bg-blue-900/20 rounded-lg hover:text-blue-600"
                        onClick={(e) => {
                          e.stopPropagation();
                          handleViewPlainText(source);
                        }}
                      />
                    )}
                    {source.file && (
                      <ModernButton
                        variant="ghost"
                        size="sm"
                        icon={Download}
                        iconOnly={true}
                        className="h-10 w-10 hover:bg-slate-100 dark:hover:bg-neutral-600 rounded-lg"
                        onClick={(e) => {
                          e.stopPropagation();
                          handleDownload(source);
                        }}
                      />
                    )}
                    <ModernButton
                      variant="ghost"
                      size="sm"
                      icon={Trash2}
                      iconOnly={true}
                      className="h-10 w-10 hover:bg-red-100 dark:hover:bg-red-900/20 rounded-lg hover:!text-red-600"
                      onClick={(e) => {
                        e.stopPropagation();
                        handleDeleteClick(source);
                      }}
                    />
                  </div>
                </div>
              </div>
            ))
          )}
        </div>
      </div>

      {/* Add Sources Modal */}
      <AddSourcesModal
        isOpen={isAddModalOpen}
        onClose={() => setIsAddModalOpen(false)}
        agentId={agentId || ''}
        onSuccess={() => {
          refetch(); // Refresh the sources list
        }}
      />

      {/* Delete Confirmation Modal */}
      <ModernModal
        open={deleteConfirmOpen}
        onOpenChange={setDeleteConfirmOpen}
        title="Delete Knowledge Source"
        description={`Are you sure you want to delete "${sourceToDelete?.title}"? This action cannot be undone.`}
        size="md"
        type='alert'
        footer={
          <div className="flex gap-3">
            <ModernButton variant="outline" onClick={() => setDeleteConfirmOpen(false)}>
              Cancel
            </ModernButton>
            <ModernButton 
              variant="gradient" 
              onClick={handleDeleteConfirm}
              className="bg-red-600 hover:bg-red-700 text-white"
            >
              Delete
            </ModernButton>
          </div>
        }
      >
        <div className="py-4">
          <p className="text-muted-foreground dark:text-muted-foreground">
            This will permanently remove the knowledge source from your agent.
          </p>
        </div>
      </ModernModal>

      {/* Plain Text Viewer Modal */}
      {selectedPlainTextSource && (
        <PlainTextViewerModal
          open={plainTextViewerOpen}
          onOpenChange={setPlainTextViewerOpen}
          title={selectedPlainTextSource.title}
          content={selectedPlainTextSource.plain_text || ''}
        />
      )}

      {/* URLs Viewer Modal */}
      {selectedUrlsSource && (
        <UrlsViewerModal
          open={urlsViewerOpen}
          onOpenChange={setUrlsViewerOpen}
          urls={selectedUrlsSource.urls || []}
          title={selectedUrlsSource.title}
        />
      )}
    </div>
  );
};

export default FolderSources;<|MERGE_RESOLUTION|>--- conflicted
+++ resolved
@@ -404,11 +404,7 @@
                         {source.title}
                       </h3>
                     </div>
-<<<<<<< HEAD
-                    <p className="text-xs text-neutral-600 dark:text-neutral-400 leading-relaxed">
-=======
                     <p className="text-xs text-muted-foreground dark:text-muted-foreground leading-relaxed">
->>>>>>> fc8d2fdc
                       {getFileInfo(source) || (source.urls ? renderUrls(source.urls, source) : 'Plain text')} • {formatDate(source?.metadata?.upload_date)}
                     </p>
                   </div>
